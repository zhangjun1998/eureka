package com.netflix.eureka.cluster;

import java.util.Arrays;
import java.util.List;
import java.util.concurrent.ConcurrentHashMap;
import java.util.concurrent.TimeUnit;
import java.util.concurrent.atomic.AtomicInteger;

import com.netflix.appinfo.ApplicationInfoManager;
import com.netflix.discovery.DefaultEurekaClientConfig;
import com.netflix.eureka.EurekaServerConfig;
import com.netflix.eureka.registry.PeerAwareInstanceRegistry;
import com.netflix.eureka.resources.DefaultServerCodecs;
import org.junit.Test;

import static org.hamcrest.CoreMatchers.equalTo;
import static org.hamcrest.CoreMatchers.is;
import static org.hamcrest.CoreMatchers.notNullValue;
import static org.hamcrest.CoreMatchers.nullValue;
import static org.junit.Assert.assertThat;
import static org.mockito.Mockito.mock;
import static org.mockito.Mockito.times;
import static org.mockito.Mockito.verify;
import static org.mockito.Mockito.when;

/**
 * @author Tomasz Bak
 */
public class PeerEurekaNodesTest {

    private static final String PEER_EUREKA_URL_A = "http://a.eureka.test";
    private static final String PEER_EUREKA_URL_B = "http://b.eureka.test";
    private static final String PEER_EUREKA_URL_C = "http://c.eureka.test";

    private final PeerAwareInstanceRegistry registry = mock(PeerAwareInstanceRegistry.class);

<<<<<<< HEAD
    private final TestablePeerEurekaNodes peerEurekaNodes = new TestablePeerEurekaNodes(
            registry, ClusterSampleData.newEurekaServerConfig(false));
=======
    private final TestablePeerEurekaNodes peerEurekaNodes = new TestablePeerEurekaNodes(registry, ClusterSampleData.newEurekaServerConfig());
>>>>>>> 507bb14f

    @Test
    public void testInitialStartupShutdown() throws Exception {
        peerEurekaNodes.withPeerUrls(PEER_EUREKA_URL_A);

        // Start
        peerEurekaNodes.start();

        PeerEurekaNode peerNode = getPeerNode(PEER_EUREKA_URL_A);
        assertThat(peerNode, is(notNullValue()));

        // Shutdown
        peerEurekaNodes.shutdown();
        verify(peerNode, times(1)).shutDown();
    }

    @Test
    public void testReloadWithNoPeerChange() throws Exception {
        // Start
        peerEurekaNodes.withPeerUrls(PEER_EUREKA_URL_A);
        peerEurekaNodes.start();

        PeerEurekaNode peerNode = getPeerNode(PEER_EUREKA_URL_A);
        assertThat(peerEurekaNodes.awaitNextReload(10, TimeUnit.SECONDS), is(true));
        assertThat(getPeerNode(PEER_EUREKA_URL_A), is(equalTo(peerNode)));
    }

    @Test
    public void testReloadWithPeerUpdates() throws Exception {
        // Start
        peerEurekaNodes.withPeerUrls(PEER_EUREKA_URL_A);
        peerEurekaNodes.start();
        PeerEurekaNode peerNodeA = getPeerNode(PEER_EUREKA_URL_A);

        // Add one more peer
        peerEurekaNodes.withPeerUrls(PEER_EUREKA_URL_A, PEER_EUREKA_URL_B);

        assertThat(peerEurekaNodes.awaitNextReload(10, TimeUnit.SECONDS), is(true));
        assertThat(getPeerNode(PEER_EUREKA_URL_A), is(notNullValue()));
        assertThat(getPeerNode(PEER_EUREKA_URL_B), is(notNullValue()));

        // Remove first peer, and add yet another one
        peerEurekaNodes.withPeerUrls(PEER_EUREKA_URL_B, PEER_EUREKA_URL_C);
        assertThat(peerEurekaNodes.awaitNextReload(10, TimeUnit.SECONDS), is(true));
        assertThat(getPeerNode(PEER_EUREKA_URL_A), is(nullValue()));
        assertThat(getPeerNode(PEER_EUREKA_URL_B), is(notNullValue()));
        assertThat(getPeerNode(PEER_EUREKA_URL_C), is(notNullValue()));

        verify(peerNodeA, times(1)).shutDown();
    }

    private PeerEurekaNode getPeerNode(String peerEurekaUrl) {
        for (PeerEurekaNode node : peerEurekaNodes.getPeerEurekaNodes()) {
            if (node.getServiceUrl().equals(peerEurekaUrl)) {
                return node;
            }
        }
        return null;
    }

    static class TestablePeerEurekaNodes extends PeerEurekaNodes {

        private List<String> peerUrls;
        private final ConcurrentHashMap<String, PeerEurekaNode> peerEurekaNodeByUrl = new ConcurrentHashMap<>();
        private final AtomicInteger reloadCounter = new AtomicInteger();

        TestablePeerEurekaNodes(PeerAwareInstanceRegistry registry, EurekaServerConfig serverConfig) {
            super(registry,
                    serverConfig,
                    new DefaultEurekaClientConfig(),
                    new DefaultServerCodecs(serverConfig),
                    mock(ApplicationInfoManager.class)
            );
        }

        void withPeerUrls(String... peerUrls) {
            this.peerUrls = Arrays.asList(peerUrls);
        }

        boolean awaitNextReload(long timeout, TimeUnit timeUnit) throws InterruptedException {
            int lastReloadCounter = reloadCounter.get();
            long endTime = System.currentTimeMillis() + timeUnit.toMillis(timeout);
            while (endTime > System.currentTimeMillis() && lastReloadCounter == reloadCounter.get()) {
                Thread.sleep(10);
            }
            return lastReloadCounter != reloadCounter.get();
        }

        @Override
        protected void updatePeerEurekaNodes(List<String> newPeerUrls) {
            super.updatePeerEurekaNodes(newPeerUrls);
            reloadCounter.incrementAndGet();
        }

        @Override
        protected List<String> resolvePeerUrls() {
            return peerUrls;
        }

        @Override
        protected PeerEurekaNode createPeerEurekaNode(String peerEurekaNodeUrl) {
            if (peerEurekaNodeByUrl.containsKey(peerEurekaNodeUrl)) {
                throw new IllegalStateException("PeerEurekaNode for URL " + peerEurekaNodeUrl + " is already created");
            }
            PeerEurekaNode peerEurekaNode = mock(PeerEurekaNode.class);
            when(peerEurekaNode.getServiceUrl()).thenReturn(peerEurekaNodeUrl);
            return peerEurekaNode;
        }
    }
}<|MERGE_RESOLUTION|>--- conflicted
+++ resolved
@@ -34,12 +34,7 @@
 
     private final PeerAwareInstanceRegistry registry = mock(PeerAwareInstanceRegistry.class);
 
-<<<<<<< HEAD
-    private final TestablePeerEurekaNodes peerEurekaNodes = new TestablePeerEurekaNodes(
-            registry, ClusterSampleData.newEurekaServerConfig(false));
-=======
     private final TestablePeerEurekaNodes peerEurekaNodes = new TestablePeerEurekaNodes(registry, ClusterSampleData.newEurekaServerConfig());
->>>>>>> 507bb14f
 
     @Test
     public void testInitialStartupShutdown() throws Exception {
