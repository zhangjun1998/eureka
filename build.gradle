--- conflicted
+++ resolved
@@ -1,5 +1,4 @@
 ext.githubProjectName = 'eureka'
-group = 'com.netflix.eureka'
 
 buildscript {
     repositories { mavenCentral() }
@@ -17,128 +16,77 @@
 apply from: file('gradle/release.gradle')
 
 subprojects {
-<<<<<<< HEAD
-    // Closure to configure all the POM with extra info, common to all projects
-    pom {
-      project {
-        url "https://github.com/Netflix/${githubProjectName}"
-        scm {
-            connection "scm:git:git@github.com:Netflix/${githubProjectName}.git"
-            url "scm:git:git@github.com:Netflix/${githubProjectName}.git"
-            developerConnection "scm:git:git@github.com:Netflix/${githubProjectName}.git"
+    group = "com.netflix.${githubProjectName}"
+    jar {
+        manifest {
+            attributes("Implementation-Title": "eureka-client", "Implementation-Version": version,'Build-Time-ISO-8601': new Date().format("yyyy-MM-dd'T'HH:mm:ssZ"))
         }
-        issueManagement {
-            system 'github'
-            url "https://github.com/Netflix/${githubProjectName}/issues"
-        }
-      }
-   }
-    group = "com.netflix.${githubProjectName}" // TEMPLATE: Set to organization of project
+    }
 }
 
 
 project(':eureka-client') {
-jar {
- manifest {
-        attributes("Implementation-Title": "eureka-client", "Implementation-Version": version,'Build-Time-ISO-8601': new Date().format("yyyy-MM-dd'T'HH:mm:ssZ"))
-    }
-}
-
-=======
-    group = "com.netflix.${githubProjectName}" // TEMPLATE: Set to organization of project
->>>>>>> 36e5b8f5
-
     dependencies {
         compile 'com.thoughtworks.xstream:xstream:1.4.2'
         compile 'com.netflix.archaius:archaius-core:0.3.3'
-	compile 'javax.ws.rs:jsr311-api:1.1.1'
-	compile 'com.netflix.servo:servo-core:0.4.15'
-	compile 'com.sun.jersey:jersey-bundle:1.9.1'
-	compile 'com.sun.jersey.contribs:jersey-apache-client4:1.8'
-	compile 'org.apache.httpcomponents:httpclient:4.1.2'
+        compile 'javax.ws.rs:jsr311-api:1.1.1'
+        compile 'com.netflix.servo:servo-core:0.4.15'
+        compile 'com.sun.jersey:jersey-bundle:1.9.1'
+        compile 'com.sun.jersey.contribs:jersey-apache-client4:1.8'
+        compile 'org.apache.httpcomponents:httpclient:4.1.2'
     }
 }
 
 project(':eureka-core') {
-
-jar {
- manifest {
-        attributes("Implementation-Title": "eureka-core", "Implementation-Version": version,'Build-Time-ISO-8601': new Date().format("yyyy-MM-dd'T'HH:mm:ssZ"))
-    }
- }
-
-
     dependencies {
-	compile project(':eureka-client')
-	compile 'com.amazonaws:aws-java-sdk:1.3.11'
-	compile 'javax.servlet:servlet-api:2.4'
+        compile project(':eureka-client')
+        compile 'com.amazonaws:aws-java-sdk:1.3.22'
+        compile 'javax.servlet:servlet-api:2.4'
         compile 'com.thoughtworks.xstream:xstream:1.4.2'
         compile 'com.netflix.archaius:archaius-core:0.3.3'
-	compile 'javax.ws.rs:jsr311-api:1.1.1'
-	compile 'com.netflix.servo:servo-core:0.4.13'
-	compile 'com.sun.jersey:jersey-bundle:1.9.1'
-	compile 'com.sun.jersey.contribs:jersey-apache-client4:1.8'
-	compile 'org.apache.httpcomponents:httpclient:4.1.2'
+        compile 'javax.ws.rs:jsr311-api:1.1.1'
+        compile 'com.netflix.servo:servo-core:0.4.13'
+        compile 'com.sun.jersey:jersey-bundle:1.9.1'
+        compile 'com.sun.jersey.contribs:jersey-apache-client4:1.8'
+        compile 'org.apache.httpcomponents:httpclient:4.1.2'
         compile 'com.netflix.blitz4j:blitz4j:1.16'
-	
     }
 }
 
 project(':eureka-resources') {
-
-
-jar {
- manifest {
-        attributes("Implementation-Title": "eureka-resources", "Implementation-Version": version,'Build-Time-ISO-8601': new Date().format("yyyy-MM-dd'T'HH:mm:ssZ"))
-    }
- }
 }
 
 
 project(':eureka-server') {
-   apply plugin: 'war'
+    apply plugin: 'war'
 
-sourceSets {
-    main {
-        java {
-            srcDir 'test/java'
+    sourceSets.main.java.srcDir 'test/java'
+  
+    war {
+        from('conf')  {
+            include 'eureka-server*'
+            include 'eureka-client*'
+            include 'log4j.properties'
+            into 'WEB-INF/classes/'
         }
- }
-}
-
-  
-war {
-    
-	from('conf')  {
-		include 'eureka-server*'
-		include 'eureka-client*'
-		include 'log4j.properties'
-                into 'WEB-INF/classes/'
-        }
-	from (project(':eureka-resources').file('build/resources/main'))
-         webXml = file('WEB-INF/web.xml') // copies a file to WEB-INF/web.xml
-  
+        from (project(':eureka-resources').file('build/resources/main'))
+        webXml = file('WEB-INF/web.xml') // copies a file to WEB-INF/web.xml
     }
 	
- 
-  dependencies {
-	compile project(':eureka-client')
-	compile project(':eureka-core')
+    dependencies {
+        compile project(':eureka-client')
+        compile project(':eureka-core')
         runtime 'xerces:xercesImpl:2.4.0'
-     	runtime 'asm:asm:3.1' 
-	compile 'org.slf4j:slf4j-log4j12:1.6.1'
+        runtime 'asm:asm:3.1' 
+        compile 'org.slf4j:slf4j-log4j12:1.6.1'
         runtime 'org.codehaus.jettison:jettison:1.2' 
-	providedCompile 'javax.servlet:servlet-api:2.4'
-		
+        providedCompile 'javax.servlet:servlet-api:2.4'
     }
 
-delete 'testlibs'
-copy { 
-    from zipTree('build/libs/'+ war.archiveName)
-    into 'testlibs' 
-    include 'WEB-INF/lib/'
+    delete 'testlibs'
+    copy { 
+        from zipTree('build/libs/'+ war.archiveName)
+        into 'testlibs' 
+        include 'WEB-INF/lib/'
+    }
 }
-}
-
-
-
