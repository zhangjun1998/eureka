--- conflicted
+++ resolved
@@ -43,13 +43,7 @@
 @SuppressWarnings("unchecked")
 public class Eureka1ModelConvertersTest {
 
-<<<<<<< HEAD
-    public static final int APPLICATION_CLUSTER_SIZE = 3;
-
     private final EurekaRegistry<InstanceInfo> registry = mock(EurekaRegistry.class);
-=======
-    private final SourcedEurekaRegistry<InstanceInfo> registry = mock(SourcedEurekaRegistry.class);
->>>>>>> aeed795d
     private final ReplaySubject<ChangeNotification<InstanceInfo>> notificationSubject = ReplaySubject.create();
 
     @Before
